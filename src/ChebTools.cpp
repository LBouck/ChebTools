--- conflicted
+++ resolved
@@ -483,13 +483,8 @@
 
         auto N = m_c.size()-1;
         auto Ndegree_scaled = N*2;
-<<<<<<< HEAD
-        Eigen::VectorXd xscaled = get_extrema(Ndegree_scaled), yy = y_Clenshaw_xscaled(xscaled);
-
-=======
         Eigen::VectorXd xscaled = get_CLnodes(Ndegree_scaled), yy = y_Clenshaw_xscaled(xscaled);
-        
->>>>>>> 1250420b
+
         // a,b,c can also be obtained by solving the matrix system:
         // [x_k^2, x_k, 1] = [b_k] for k in 1,2,3
         for (auto i = 0; i+2 < Ndegree_scaled+1; i += 2){
